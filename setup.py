--- conflicted
+++ resolved
@@ -25,15 +25,11 @@
         "License :: OSI Approved :: Apache 2.0 License",
         "Operating System :: OS Independent",
     ],
-<<<<<<< HEAD
-    install_requires=["ratelimit", "requests"],
     entry_points={
         "console_scripts": [
             "bgpstuff = bgpstuff.cli:cli",
         ],
     },
-=======
     install_requires=["ipaddress", "ratelimit", "requests"],
->>>>>>> 1b951581
     python_requires=">=3.6",
 )